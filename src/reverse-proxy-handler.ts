import {
    apply,
    construct,
    isUndefined,
    ObjectDefineProperty,
    setPrototypeOf,
    getPrototypeOf,
    getOwnPropertyDescriptor,
    getOwnPropertyNames,
    getOwnPropertySymbols,
    getOwnPropertyDescriptors,
    freeze,
    isFunction,
    isTrue,
    hasOwnProperty,
} from './shared';
import {
    SecureEnvironment,
    ReverseProxyTarget,
    RawValue,
    RawObject,
    SecureConstructor,
    SecureFunction,
    ReverseShadowTarget,
} from './environment';

function getReverseDescriptor(descriptor: PropertyDescriptor, env: SecureEnvironment): PropertyDescriptor {
    const { value, get, set, writable } = descriptor;
    if (isUndefined(writable)) {
        // we are dealing with accessors
        if (!isUndefined(set)) {
            descriptor.set = env.getRawFunction(set);
        }
        if (!isUndefined(get)) {
            descriptor.get = env.getRawFunction(get);
        }
        return descriptor;
    } else {
        // we are dealing with a value descriptor
        descriptor.value = isFunction(value) ?
            // we are dealing with a method (optimization)
            env.getRawFunction(value) : env.getRawValue(value);
    }
    return descriptor;
}

function copyReverseOwnDescriptors(env: SecureEnvironment, shadowTarget: ReverseShadowTarget, target: ReverseProxyTarget) {
    // TODO: typescript definition for getOwnPropertyDescriptors is wrong, it should include symbols
    const descriptors = getOwnPropertyDescriptors(target);
    for (const key in descriptors) {
        // avoid poisoning by checking own properties from descriptors
        if (hasOwnProperty(descriptors, key)) {
            let originalDescriptor = descriptors[key];
            originalDescriptor = getReverseDescriptor(originalDescriptor, env);
            const shadowTargetDescriptor = getOwnPropertyDescriptor(shadowTarget, key);
            if (!isUndefined(shadowTargetDescriptor)) {
                if (hasOwnProperty(shadowTargetDescriptor, 'configurable') &&
                        isTrue(shadowTargetDescriptor.configurable)) {
                    ObjectDefineProperty(shadowTarget, key, originalDescriptor);
                } else if (isTrue(shadowTargetDescriptor.writable)) {
                    // just in case
                    shadowTarget[key] = originalDescriptor.value;
                } else {
                    // ignoring... since it is non configurable and non-writable
                    // usually, arguments, callee, etc.
                }
            } else {
                ObjectDefineProperty(shadowTarget, key, originalDescriptor);
            }
        }
    }
}

/**
 * identity preserved through this membrane:
 *  - symbols
 */
export class ReverseProxyHandler implements ProxyHandler<ReverseProxyTarget> {
    // original target for the proxy
    private readonly target: ReverseProxyTarget;
    // environment object that controls the realm
    private readonly env: SecureEnvironment;

    constructor(env: SecureEnvironment, target: ReverseProxyTarget) {
        this.target = target;
        this.env = env;
    }
    initialize(shadowTarget: ReverseShadowTarget) {
        const { target, env } = this;
        // adjusting the proto chain of the shadowTarget (recursively)
        const secureProto = getPrototypeOf(target);
        setPrototypeOf(shadowTarget, env.getRawValue(secureProto));
        // defining own descriptors
        copyReverseOwnDescriptors(env, shadowTarget, target);
        // reserve proxies are always frozen
        freeze(shadowTarget);
        // future optimization: hoping that proxies with frozen handlers can be faster
        freeze(this);
    }
    apply(shadowTarget: ReverseShadowTarget, thisArg: RawValue, argArray: RawValue[]): RawValue {
        const { target, env } = this;
        const secThisArg = env.getSecureValue(thisArg);
        const secArgArray = env.getSecureArray(argArray);
        const sec = apply(target as SecureFunction, secThisArg, secArgArray);
        return env.getRawValue(sec) as RawValue;
    }
    construct(shadowTarget: ReverseShadowTarget, argArray: RawValue[], newTarget: RawObject): RawObject {
        const { target: SecCtor, env } = this;
        if (newTarget === undefined) {
            throw TypeError();
        }
        const secArgArray = env.getSecureArray(argArray);
        // const secNewTarget = env.getSecureValue(newTarget);
        const sec = construct(SecCtor as SecureConstructor, secArgArray);
        const raw = env.getRawValue(sec);
        return raw as RawObject;
    }
    has(shadowTarget: ReverseShadowTarget, key: PropertyKey): boolean {
        return key in shadowTarget;
    }
    ownKeys(shadowTarget: ReverseShadowTarget): (string | symbol)[] {
        // TODO: avoid triggering the iterator protocol
        return [
            ...getOwnPropertyNames(shadowTarget),
            ...getOwnPropertySymbols(shadowTarget),
        ];
    }
    getOwnPropertyDescriptor(shadowTarget: ReverseShadowTarget, key: PropertyKey): PropertyDescriptor | undefined {
        return getOwnPropertyDescriptor(shadowTarget, key);
    }
    getPrototypeOf(shadowTarget: ReverseShadowTarget): object {
        // nothing to be done here since the shadowTarget must have the right proto chain
        return getPrototypeOf(shadowTarget);
    }
<<<<<<< HEAD
}
=======
    deleteProperty(shadowTarget: ReverseShadowTarget, _key: PropertyKey): boolean {
        return false; // reverse proxies are immutable
    }
    isExtensible(shadowTarget: ReverseShadowTarget): boolean {
        return false; // reverse proxies are immutable
    }
    setPrototypeOf(shadowTarget: ReverseShadowTarget, _prototype: RawValue): boolean {
        return false; // reverse proxies are immutable
    }
    preventExtensions(shadowTarget: ReverseShadowTarget): boolean {
        return false; // reverse proxies are immutable
    }
    defineProperty(shadowTarget: ReverseShadowTarget, _key: PropertyKey, _descriptor: PropertyDescriptor): boolean {
        return false; // reverse proxies are immutable
    }
}

setPrototypeOf(ReverseProxyHandler.prototype, null);
>>>>>>> 0d29af2f
<|MERGE_RESOLUTION|>--- conflicted
+++ resolved
@@ -132,25 +132,6 @@
         // nothing to be done here since the shadowTarget must have the right proto chain
         return getPrototypeOf(shadowTarget);
     }
-<<<<<<< HEAD
-}
-=======
-    deleteProperty(shadowTarget: ReverseShadowTarget, _key: PropertyKey): boolean {
-        return false; // reverse proxies are immutable
-    }
-    isExtensible(shadowTarget: ReverseShadowTarget): boolean {
-        return false; // reverse proxies are immutable
-    }
-    setPrototypeOf(shadowTarget: ReverseShadowTarget, _prototype: RawValue): boolean {
-        return false; // reverse proxies are immutable
-    }
-    preventExtensions(shadowTarget: ReverseShadowTarget): boolean {
-        return false; // reverse proxies are immutable
-    }
-    defineProperty(shadowTarget: ReverseShadowTarget, _key: PropertyKey, _descriptor: PropertyDescriptor): boolean {
-        return false; // reverse proxies are immutable
-    }
 }
 
-setPrototypeOf(ReverseProxyHandler.prototype, null);
->>>>>>> 0d29af2f
+setPrototypeOf(ReverseProxyHandler.prototype, null);